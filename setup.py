# Copyright 2022 D-Wave Systems Inc.
#
# Licensed under the Apache License, Version 2.0 (the "License");
# you may not use this file except in compliance with the License.
# You may obtain a copy of the License at
#
#   http://www.apache.org/licenses/LICENSE-2.0
#
# Unless required by applicable law or agreed to in writing, software
# distributed under the License is distributed on an "AS IS" BASIS,
# WITHOUT WARRANTIES OR CONDITIONS OF ANY KIND, either express or implied.
# See the License for the specific language governing permissions and
# limitations under the License.

from setuptools import setup, Extension
from Cython.Build import cythonize
from setuptools.command.build_ext import build_ext

import dimod
import numpy


class build_ext_with_args(build_ext):
    """Add compiler-specific compile/link flags."""

    extra_compile_args = {
        'msvc': ['/std:c++17'],
        'unix': ['-std=c++17'],
    }

    extra_link_args = {
        'msvc': [],
        'unix': ['-std=c++17'],
    }

    def build_extensions(self):
        compiler = self.compiler.compiler_type

        compile_args = self.extra_compile_args[compiler]
        for ext in self.extensions:
            ext.extra_compile_args = compile_args

        link_args = self.extra_link_args[compiler]
        for ext in self.extensions:
            ext.extra_compile_args = link_args

        super().build_extensions()


setup(
    cmdclass={'build_ext': build_ext_with_args},
<<<<<<< HEAD
    ext_modules=cythonize([
        Extension('dwave.samplers.greedy.descent', ['dwave/samplers/greedy/descent.pyx']),
        Extension('dwave.samplers.random.cyrandom', ['dwave/samplers/random/cyrandom.pyx']),
        Extension('dwave.samplers.sa.simulated_annealing', ['dwave/samplers/sa/simulated_annealing.pyx']),
        Extension('dwave.samplers.sqa.pimc_annealing', ['dwave/samplers/sqa/pimc_annealing.pyx']),
        Extension('dwave.samplers.sqa.rotormc_annealing', ['dwave/samplers/sqa/rotormc_annealing.pyx']),
        Extension('dwave.samplers.tabu.tabu_search', ['dwave/samplers/tabu/tabu_search.pyx']),
        Extension('dwave.samplers.tree.sample', ['dwave/samplers/tree/sample.pyx']),
        Extension('dwave.samplers.tree.solve', ['dwave/samplers/tree/solve.pyx']),
        Extension('dwave.samplers.tree.utilities', ['dwave/samplers/tree/utilities.pyx']),
    ]),
=======
    ext_modules=cythonize(
        ['dwave/samplers/greedy/descent.pyx',
         'dwave/samplers/random/*.pyx',
         'dwave/samplers/sa/*.pyx',
         'dwave/samplers/sbm/*.pyx',
         'dwave/samplers/sqa/*.pyx',
         'dwave/samplers/tabu/tabu_search.pyx',
         'dwave/samplers/tree/*.pyx',
         ],
        ),
>>>>>>> 0b8fb53 (Add compilable SBM framework: missing symbol error WIP)
    include_dirs=[
        dimod.get_include(),
        numpy.get_include(),
    ],
)<|MERGE_RESOLUTION|>--- conflicted
+++ resolved
@@ -49,11 +49,11 @@
 
 setup(
     cmdclass={'build_ext': build_ext_with_args},
-<<<<<<< HEAD
     ext_modules=cythonize([
         Extension('dwave.samplers.greedy.descent', ['dwave/samplers/greedy/descent.pyx']),
         Extension('dwave.samplers.random.cyrandom', ['dwave/samplers/random/cyrandom.pyx']),
         Extension('dwave.samplers.sa.simulated_annealing', ['dwave/samplers/sa/simulated_annealing.pyx']),
+        Extension('dwave.samplers.sbm.dsbm', ['dwave/samplers/sbm/dsbm.pyx']),
         Extension('dwave.samplers.sqa.pimc_annealing', ['dwave/samplers/sqa/pimc_annealing.pyx']),
         Extension('dwave.samplers.sqa.rotormc_annealing', ['dwave/samplers/sqa/rotormc_annealing.pyx']),
         Extension('dwave.samplers.tabu.tabu_search', ['dwave/samplers/tabu/tabu_search.pyx']),
@@ -61,18 +61,6 @@
         Extension('dwave.samplers.tree.solve', ['dwave/samplers/tree/solve.pyx']),
         Extension('dwave.samplers.tree.utilities', ['dwave/samplers/tree/utilities.pyx']),
     ]),
-=======
-    ext_modules=cythonize(
-        ['dwave/samplers/greedy/descent.pyx',
-         'dwave/samplers/random/*.pyx',
-         'dwave/samplers/sa/*.pyx',
-         'dwave/samplers/sbm/*.pyx',
-         'dwave/samplers/sqa/*.pyx',
-         'dwave/samplers/tabu/tabu_search.pyx',
-         'dwave/samplers/tree/*.pyx',
-         ],
-        ),
->>>>>>> 0b8fb53 (Add compilable SBM framework: missing symbol error WIP)
     include_dirs=[
         dimod.get_include(),
         numpy.get_include(),
